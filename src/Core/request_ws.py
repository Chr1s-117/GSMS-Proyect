# ==========================================================
# Archivo: src/Core/request_ws.py
# Descripción:
<<<<<<< HEAD
#   Gestor WebSocket SIMPLIFICADO (sin monitor)
#   Maneja requests y delega a handlers stateless
=======
#   Gestor WebSocket que delega toda la lógica de negocio
#   a src/Services/request_handlers.py
#   Mantiene control de monitores (last_positions)
>>>>>>> c1e9bfa7
# ==========================================================

from typing import Dict, Any
from fastapi import WebSocket
<<<<<<< HEAD
import json
from .wsBase import WebSocketManager
from src.Services.response_broadcaster import add_response
=======
import asyncio
import json
from datetime import datetime
from .wsBase import WebSocketManager
from src.Services.response_broadcaster import add_response
from src.Services.gps_broadcaster import add_gps
from src.DB.session import SessionLocal
from src.Repositories.gps_data import (
    get_last_gps_all_devices
)
>>>>>>> c1e9bfa7
from src.Services import request_handlers as handlers


# ==========================================================
# Clase principal
# ==========================================================
class RequestWebSocketManager(WebSocketManager):
    def __init__(self):
        super().__init__()
<<<<<<< HEAD
        # ✅ LIMPIO: Sin estado, sin monitor, sin cache
        print("[REQUEST-WS] ✅ Inicializado (stateless)")
    
    @property
    def has_clients(self) -> bool:
        return len(self.clients) > 0
    
    # ==========================================================
    # Manejo de mensajes (SIMPLIFICADO)
=======
        # Monitores
        self._monitor_last_positions_task: asyncio.Task | None = None
        self._monitor_last_positions_active: bool = False

        # Cache de estados
        self._last_positions: dict = {}

    @property
    def has_clients(self) -> bool:
        return len(self.clients) > 0

    # ==========================================================
    # 🔹 ÚNICO monitor activo: _monitor_last_positions
    # ==========================================================
    async def _monitor_last_positions(self):
        """
        Monitorea última posición de TODOS los devices activos.
        Este es el ÚNICO monitor necesario para GPS en tiempo real.
        """
        print("[REQUEST-WS] Monitor de last_positions iniciado")
        while self._monitor_last_positions_active:
            try:
                with SessionLocal() as db:
                    current_positions = get_last_gps_all_devices(db)
                
                for device_id, gps_data in current_positions.items():
                    if device_id not in self._last_positions or \
                       self._last_positions[device_id] != gps_data:
                        add_gps(gps_data)
                        self._last_positions[device_id] = gps_data
                
                # Detectar devices eliminados
                removed = set(self._last_positions.keys()) - set(current_positions.keys())
                for device_id in removed:
                    del self._last_positions[device_id]
            
            except Exception as e:
                print(f"[REQUEST-WS] Error en _monitor_last_positions: {e}")
            
            await asyncio.sleep(0.5)
        
        print("[REQUEST-WS] Monitor de last_positions detenido")

    # ==========================================================
    # Manejo de mensajes (FASE 7)
>>>>>>> c1e9bfa7
    # ==========================================================
    async def handle_message(self, ws: WebSocket, message: str):
        print(f"[REQUEST-WS] Received raw message: {message}")
        
        try:
            data = json.loads(message)
        except json.JSONDecodeError:
            print(f"[REQUEST-WS] Invalid JSON: {message}")
            return
<<<<<<< HEAD
        
=======

>>>>>>> c1e9bfa7
        action = data.get("action")
        request_id = data.get("request_id")
        params: Dict[str, Any] = data.get("params", {})
        
        if not action:
            print("[REQUEST-WS] Missing 'action' field")
            return
<<<<<<< HEAD
        
        # ======================================================
        # TODAS LAS ACCIONES SON SIMPLES (stateless)
=======

        # ======================================================
        # ACCIONES SIMPLES (FASE 7)
>>>>>>> c1e9bfa7
        # ======================================================
        SIMPLE_ACTIONS = [
            "ping",
            "get_devices",
            "get_history",
            "get_timestamp_range",
<<<<<<< HEAD
            "get_trips",
            "get_last_positions"  # ✅ AHORA ES SIMPLE
        ]
        
=======
            "get_trips" 
        ]

>>>>>>> c1e9bfa7
        if action in SIMPLE_ACTIONS:
            handler_map = {
                "ping": handlers.handle_ping,
                "get_devices": handlers.handle_get_devices,
                "get_timestamp_range": handlers.handle_get_timestamp_range,
                "get_history": handlers.handle_get_history,
<<<<<<< HEAD
                "get_trips": handlers.handle_get_trips,
                "get_last_positions": handlers.handle_get_last_positions
            }
            
            response = handler_map[action](params, request_id)
            add_response(response)
            return
        
=======
                "get_trips": handlers.handle_get_trips
            }
            response = handler_map[action](params, request_id)
            add_response(response)
            return

        # ======================================================
        # get_last_positions (con suscripción)
        # ======================================================
        elif action == "get_last_positions":
            response = handlers.handle_get_last_positions(params, request_id)
            add_response(response)

            subscribe = params.get("subscribe", False)
            if subscribe:
                self._monitor_last_positions_active = True
                if not self._monitor_last_positions_task or self._monitor_last_positions_task.done():
                    self._monitor_last_positions_task = asyncio.create_task(self._monitor_last_positions())
                print("[REQUEST-WS] ✅ Monitor last_positions activado")
            else:
                self._monitor_last_positions_active = False
                if self._monitor_last_positions_task and not self._monitor_last_positions_task.done():
                    self._monitor_last_positions_task.cancel()
                    self._monitor_last_positions_task = None
                print("[REQUEST-WS] ❌ Monitor last_positions desactivado")

>>>>>>> c1e9bfa7
        # ======================================================
        # Acción desconocida
        # ======================================================
        else:
            add_response(handlers.build_response(
                action,
                request_id,
                {"error": f"Unknown action '{action}'"},
                status="error"
            ))


# ==========================================================
# Instancia única global
# ==========================================================
request_ws_manager = RequestWebSocketManager()<|MERGE_RESOLUTION|>--- conflicted
+++ resolved
@@ -1,34 +1,15 @@
 # ==========================================================
 # Archivo: src/Core/request_ws.py
 # Descripción:
-<<<<<<< HEAD
 #   Gestor WebSocket SIMPLIFICADO (sin monitor)
 #   Maneja requests y delega a handlers stateless
-=======
-#   Gestor WebSocket que delega toda la lógica de negocio
-#   a src/Services/request_handlers.py
-#   Mantiene control de monitores (last_positions)
->>>>>>> c1e9bfa7
 # ==========================================================
 
 from typing import Dict, Any
 from fastapi import WebSocket
-<<<<<<< HEAD
 import json
 from .wsBase import WebSocketManager
 from src.Services.response_broadcaster import add_response
-=======
-import asyncio
-import json
-from datetime import datetime
-from .wsBase import WebSocketManager
-from src.Services.response_broadcaster import add_response
-from src.Services.gps_broadcaster import add_gps
-from src.DB.session import SessionLocal
-from src.Repositories.gps_data import (
-    get_last_gps_all_devices
-)
->>>>>>> c1e9bfa7
 from src.Services import request_handlers as handlers
 
 
@@ -38,7 +19,6 @@
 class RequestWebSocketManager(WebSocketManager):
     def __init__(self):
         super().__init__()
-<<<<<<< HEAD
         # ✅ LIMPIO: Sin estado, sin monitor, sin cache
         print("[REQUEST-WS] ✅ Inicializado (stateless)")
     
@@ -48,53 +28,6 @@
     
     # ==========================================================
     # Manejo de mensajes (SIMPLIFICADO)
-=======
-        # Monitores
-        self._monitor_last_positions_task: asyncio.Task | None = None
-        self._monitor_last_positions_active: bool = False
-
-        # Cache de estados
-        self._last_positions: dict = {}
-
-    @property
-    def has_clients(self) -> bool:
-        return len(self.clients) > 0
-
-    # ==========================================================
-    # 🔹 ÚNICO monitor activo: _monitor_last_positions
-    # ==========================================================
-    async def _monitor_last_positions(self):
-        """
-        Monitorea última posición de TODOS los devices activos.
-        Este es el ÚNICO monitor necesario para GPS en tiempo real.
-        """
-        print("[REQUEST-WS] Monitor de last_positions iniciado")
-        while self._monitor_last_positions_active:
-            try:
-                with SessionLocal() as db:
-                    current_positions = get_last_gps_all_devices(db)
-                
-                for device_id, gps_data in current_positions.items():
-                    if device_id not in self._last_positions or \
-                       self._last_positions[device_id] != gps_data:
-                        add_gps(gps_data)
-                        self._last_positions[device_id] = gps_data
-                
-                # Detectar devices eliminados
-                removed = set(self._last_positions.keys()) - set(current_positions.keys())
-                for device_id in removed:
-                    del self._last_positions[device_id]
-            
-            except Exception as e:
-                print(f"[REQUEST-WS] Error en _monitor_last_positions: {e}")
-            
-            await asyncio.sleep(0.5)
-        
-        print("[REQUEST-WS] Monitor de last_positions detenido")
-
-    # ==========================================================
-    # Manejo de mensajes (FASE 7)
->>>>>>> c1e9bfa7
     # ==========================================================
     async def handle_message(self, ws: WebSocket, message: str):
         print(f"[REQUEST-WS] Received raw message: {message}")
@@ -104,11 +37,7 @@
         except json.JSONDecodeError:
             print(f"[REQUEST-WS] Invalid JSON: {message}")
             return
-<<<<<<< HEAD
         
-=======
-
->>>>>>> c1e9bfa7
         action = data.get("action")
         request_id = data.get("request_id")
         params: Dict[str, Any] = data.get("params", {})
@@ -116,38 +45,25 @@
         if not action:
             print("[REQUEST-WS] Missing 'action' field")
             return
-<<<<<<< HEAD
         
         # ======================================================
         # TODAS LAS ACCIONES SON SIMPLES (stateless)
-=======
-
-        # ======================================================
-        # ACCIONES SIMPLES (FASE 7)
->>>>>>> c1e9bfa7
         # ======================================================
         SIMPLE_ACTIONS = [
             "ping",
             "get_devices",
             "get_history",
             "get_timestamp_range",
-<<<<<<< HEAD
             "get_trips",
             "get_last_positions"  # ✅ AHORA ES SIMPLE
         ]
         
-=======
-            "get_trips" 
-        ]
-
->>>>>>> c1e9bfa7
         if action in SIMPLE_ACTIONS:
             handler_map = {
                 "ping": handlers.handle_ping,
                 "get_devices": handlers.handle_get_devices,
                 "get_timestamp_range": handlers.handle_get_timestamp_range,
                 "get_history": handlers.handle_get_history,
-<<<<<<< HEAD
                 "get_trips": handlers.handle_get_trips,
                 "get_last_positions": handlers.handle_get_last_positions
             }
@@ -156,38 +72,16 @@
             add_response(response)
             return
         
-=======
-                "get_trips": handlers.handle_get_trips
-            }
-            response = handler_map[action](params, request_id)
-            add_response(response)
-            return
-
-        # ======================================================
-        # get_last_positions (con suscripción)
-        # ======================================================
-        elif action == "get_last_positions":
-            response = handlers.handle_get_last_positions(params, request_id)
-            add_response(response)
-
-            subscribe = params.get("subscribe", False)
-            if subscribe:
-                self._monitor_last_positions_active = True
-                if not self._monitor_last_positions_task or self._monitor_last_positions_task.done():
-                    self._monitor_last_positions_task = asyncio.create_task(self._monitor_last_positions())
-                print("[REQUEST-WS] ✅ Monitor last_positions activado")
-            else:
-                self._monitor_last_positions_active = False
-                if self._monitor_last_positions_task and not self._monitor_last_positions_task.done():
-                    self._monitor_last_positions_task.cancel()
-                    self._monitor_last_positions_task = None
-                print("[REQUEST-WS] ❌ Monitor last_positions desactivado")
-
->>>>>>> c1e9bfa7
         # ======================================================
         # Acción desconocida
         # ======================================================
         else:
+            add_response(handlers.build_response(
+                action,
+                request_id,
+                {"error": f"Unknown action '{action}'"},
+                status="error"
+            ))
             add_response(handlers.build_response(
                 action,
                 request_id,
@@ -199,4 +93,7 @@
 # ==========================================================
 # Instancia única global
 # ==========================================================
+# ==========================================================
+# Instancia única global
+# ==========================================================
 request_ws_manager = RequestWebSocketManager()